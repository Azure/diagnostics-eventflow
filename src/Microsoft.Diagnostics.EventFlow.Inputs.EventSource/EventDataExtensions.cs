﻿// ------------------------------------------------------------
//  Copyright (c) Microsoft Corporation.  All rights reserved.
//  Licensed under the MIT License (MIT). See License.txt in the repo root for license information.
// ------------------------------------------------------------

using System;
using System.Collections.Generic;
using System.Globalization;
using System.Linq;
using System.Text;
using System.Diagnostics.Tracing;
using System.Diagnostics;

namespace Microsoft.Diagnostics.EventFlow.Inputs
{
    internal static class EventDataExtensions
    {
        public static EventData ToEventData(this EventWrittenEventArgs eventSourceEvent, IHealthReporter healthReporter, string context)
        {
            Debug.Assert(healthReporter != null);

            EventData eventData = new EventData
            {
                ProviderName = eventSourceEvent.EventSource.Name,
                Timestamp = DateTime.UtcNow,
                Level = (LogLevel)(int)eventSourceEvent.Level,
                Keywords = (long)eventSourceEvent.Keywords
            };

            eventSourceEvent.ExtractPayloadData(eventData);

            eventData.AddPayloadProperty("EventId", eventSourceEvent.EventId, healthReporter, context);
            eventData.AddPayloadProperty("EventName", eventSourceEvent.EventName, healthReporter, context);
            eventData.AddPayloadProperty("ActivityID", ActivityPathString(eventSourceEvent.ActivityId), healthReporter, context);
<<<<<<< HEAD
=======

>>>>>>> 609a4432
            try
            {
                if (eventSourceEvent.Message != null)
                {
                    // If the event has a badly formatted manifest, the FormattedMessage property getter might throw
                    eventData.AddPayloadProperty("Message",
                        string.Format(CultureInfo.InvariantCulture, eventSourceEvent.Message, eventSourceEvent.Payload.ToArray()),
                        healthReporter,
                        context);
                }
            }
            catch { }

            return eventData;
        }

        private static void ExtractPayloadData(this EventWrittenEventArgs eventSourceEvent, EventData eventData)
        {
            if (eventSourceEvent.Payload == null || eventSourceEvent.PayloadNames == null)
            {
                return;
            }

            IDictionary<string, object> payloadData = eventData.Payload;

            IEnumerator<object> payloadEnumerator = eventSourceEvent.Payload.GetEnumerator();
            IEnumerator<string> payloadNamesEnunmerator = eventSourceEvent.PayloadNames.GetEnumerator();
            while (payloadEnumerator.MoveNext())
            {
                payloadNamesEnunmerator.MoveNext();
                payloadData.Add(payloadNamesEnunmerator.Current, payloadEnumerator.Current);
            }
        }

        /// <summary>
        /// Returns true if 'guid' follow the EventSouce style activity IDs. 
        /// </summary>
        private static unsafe bool IsActivityPath(Guid guid)
        {
            // We compute a very simple checksum which by adding the first 96 bits as 32 bit numbers. 
            uint* uintPtr = (uint*)&guid;
            return (uintPtr[0] + uintPtr[1] + uintPtr[2] + 0x599D99AD == uintPtr[3]);
        }

        /// <summary>
        /// The encoding for a list of numbers used to make Activity  Guids.   Basically
        /// we operate on nibbles (which are nice because they show up as hex digits).  The
        /// list is ended with a end nibble (0) and depending on the nibble value (Below)
        /// the value is either encoded into nibble itself or it can spill over into the
        /// bytes that follow.   
        /// </summary>
        private enum NumberListCodes : byte
        {
            End = 0x0,             // ends the list.   No valid value has this prefix.   
            LastImmediateValue = 0xA,
            PrefixCode = 0xB,
            MultiByte1 = 0xC,   // 1 byte follows.  If this Nibble is in the high bits, it the high bits of the number are stored in the low nibble.   
                                // commented out because the code does not explicitly reference the names (but they are logically defined).  
                                // MultiByte2 = 0xD,   // 2 bytes follow (we don't bother with the nibble optimzation
                                // MultiByte3 = 0xE,   // 3 bytes follow (we don't bother with the nibble optimzation
                                // MultiByte4 = 0xF,   // 4 bytes follow (we don't bother with the nibble optimzation
        }

        /// <summary>
        /// returns a string representation for the activity path.  If the GUID is not an activity path then it returns
        /// the normal string representation for a GUID. 
        /// </summary>
        private static unsafe string ActivityPathString(Guid guid)
        {
            if (!IsActivityPath(guid))
                return guid.ToString();

            StringBuilder sb = new StringBuilder();
            sb.Append('/'); // Use // to start to make it easy to anchor 
            byte* bytePtr = (byte*)&guid;
            byte* endPtr = bytePtr + 12;
            char separator = '/';
            while (bytePtr < endPtr)
            {
                uint nibble = (uint)(*bytePtr >> 4);
                bool secondNibble = false;              // are we reading the second nibble (low order bits) of the byte.
                NextNibble:
                if (nibble == (uint)NumberListCodes.End)
                    break;
                if (nibble <= (uint)NumberListCodes.LastImmediateValue)
                {
                    sb.Append('/').Append(nibble);
                    if (!secondNibble)
                    {
                        nibble = (uint)(*bytePtr & 0xF);
                        secondNibble = true;
                        goto NextNibble;
                    }
                    // We read the second nibble so we move on to the next byte. 
                    bytePtr++;
                    continue;
                }
                else if (nibble == (uint)NumberListCodes.PrefixCode)
                {
                    // This are the prefix codes.   If the next nibble is MultiByte, then this is an overflow ID.  
                    // we we denote with a $ instead of a / separator.  

                    // Read the next nibble.  
                    if (!secondNibble)
                        nibble = (uint)(*bytePtr & 0xF);
                    else
                    {
                        bytePtr++;
                        if (endPtr <= bytePtr)
                            break;
                        nibble = (uint)(*bytePtr >> 4);
                    }

                    if (nibble < (uint)NumberListCodes.MultiByte1)
                    {
                        // If the nibble is less than MultiByte we have not defined what that means 
                        // For now we simply give up, and stop parsing.  We could add more cases here...
                        return guid.ToString();
                    }
                    // If we get here we have a overflow ID, which is just like a normal ID but the separator is $
                    separator = '$';
                    // Fall into the Multi-byte decode case.  
                }

                Debug.Assert((uint)NumberListCodes.MultiByte1 <= nibble);
                // At this point we are decoding a multi-byte number, either a normal number or a 
                // At this point we are byte oriented, we are fetching the number as a stream of bytes. 
                uint numBytes = nibble - (uint)NumberListCodes.MultiByte1;

                uint value = 0;
                if (!secondNibble)
                    value = (uint)(*bytePtr & 0xF);
                bytePtr++;       // Adance to the value bytes

                numBytes++;     // Now numBytes is 1-4 and reprsents the number of bytes to read.  
                if (endPtr < bytePtr + numBytes)
                    break;

                // Compute the number (little endian) (thus backwards).  
                for (int i = (int)numBytes - 1; 0 <= i; --i)
                    value = (value << 8) + bytePtr[i];

                // Print the value
                sb.Append(separator).Append(value);

                bytePtr += numBytes;        // Advance past the bytes.
            }

            if (sb.Length == 0)
                sb.Append('/');
            return sb.ToString();
        }

    }
}<|MERGE_RESOLUTION|>--- conflicted
+++ resolved
@@ -32,10 +32,7 @@
             eventData.AddPayloadProperty("EventId", eventSourceEvent.EventId, healthReporter, context);
             eventData.AddPayloadProperty("EventName", eventSourceEvent.EventName, healthReporter, context);
             eventData.AddPayloadProperty("ActivityID", ActivityPathString(eventSourceEvent.ActivityId), healthReporter, context);
-<<<<<<< HEAD
-=======
 
->>>>>>> 609a4432
             try
             {
                 if (eventSourceEvent.Message != null)
